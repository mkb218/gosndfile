package sndfile

// The sndfile package is a binding for libsndfile. It packages the libsndfile API in a go-like manner. Note for macports users: set environment variables CGO_CFLAGS and CGO_LDFLAGS to "-I/opt/local/include" and "-L/opt/local/lib" respectively.

// #cgo LDFLAGS: -lsndfile
// #include <stdlib.h>
// #include <sndfile.h>
import "C"

import (
	"os"
	"unsafe"
	"reflect"
	"runtime"
)

// A sound file. Does not conform to io.Reader.
type File struct {
	s      *C.SNDFILE
	Format Info
	virtual *virtualIo // really only necessary to keep a reference so GC doesn't eat it
	fd int
	closeFd bool
	closed bool
}

// sErrorType represents a sndfile API error and grabs error description strings from the API.
type sErrorType C.int

func (e sErrorType) String() string {
       return C.GoString(C.sf_error_number(C.int(e)))
}

// File mode: Read, Write, or ReadWrite
type Mode int

const (
	Read      Mode = C.SFM_READ
	Write     Mode = C.SFM_WRITE
	ReadWrite Mode = C.SFM_RDWR
)

// Info is the struct needed to open a file for reading or writing. When opening a file for reading, everything may generally be left zeroed. The only exception to this is the case of RAW files where the caller has to set the samplerate, channels and format fields to valid values.
type Info struct {
	Frames       int64
	Samplerate   int32
	Channels     int32
	Format       Format
	Sections     int32
	Seekable     int32
}

func (i Info) toCinfo() (out *C.SF_INFO) {
	out = new(C.SF_INFO) // libsndfile makes a copy of this, safe for GC
	out.frames = C.sf_count_t(i.Frames)
	out.samplerate = C.int(i.Samplerate)
	out.channels = C.int(i.Channels)
	out.format = C.int(i.Format)
	out.sections = C.int(i.Sections)
	out.seekable = C.int(i.Seekable)
	return
}

func fromCinfo(i *C.SF_INFO) (out Info) {
	out.Frames = int64(i.frames)
	out.Samplerate = int32(i.samplerate)
	out.Channels = int32(i.channels)
	out.Format = Format(i.format)
	out.Sections = int32(i.sections)
	out.Seekable = int32(i.seekable)
	return out
}

// The format field in the above Info structure is made up of the bit-wise OR of a major format type (values between 0x10000 and 0x08000000), a minor format type (with values less than 0x10000) and an optional endian-ness value. The currently understood formats are taken from sndfile.h as follows and also include bitmasks for separating major and minor file types. Not all combinations of endian-ness and major and minor file types are valid.
type Format int32

const (
	SF_FORMAT_WAV   Format = 0x010000 /* Microsoft WAV format (little endian). */
	SF_FORMAT_AIFF  Format = 0x020000 /* Apple/SGI AIFF format (big endian). */
	SF_FORMAT_AU    Format = 0x030000 /* Sun/NeXT AU format (big endian). */
	SF_FORMAT_RAW   Format = 0x040000 /* RAW PCM data. */
	SF_FORMAT_PAF   Format = 0x050000 /* Ensoniq PARIS file format. */
	SF_FORMAT_SVX   Format = 0x060000 /* Amiga IFF / SVX8 / SV16 format. */
	SF_FORMAT_NIST  Format = 0x070000 /* Sphere NIST format. */
	SF_FORMAT_VOC   Format = 0x080000 /* VOC files. */
	SF_FORMAT_IRCAM Format = 0x0A0000 /* Berkeley/IRCAM/CARL */
	SF_FORMAT_W64   Format = 0x0B0000 /* Sonic Foundry's 64 bit RIFF/WAV */
	SF_FORMAT_MAT4  Format = 0x0C0000 /* Matlab (tm) V4.2 / GNU Octave 2.0 */
	SF_FORMAT_MAT5  Format = 0x0D0000 /* Matlab (tm) V5.0 / GNU Octave 2.1 */
	SF_FORMAT_PVF   Format = 0x0E0000 /* Portable Voice Format */
	SF_FORMAT_XI    Format = 0x0F0000 /* Fasttracker 2 Extended Instrument */
	SF_FORMAT_HTK   Format = 0x100000 /* HMM Tool Kit format */
	SF_FORMAT_SDS   Format = 0x110000 /* Midi Sample Dump Standard */
	SF_FORMAT_AVR   Format = 0x120000 /* Audio Visual Research */
	SF_FORMAT_WAVEX Format = 0x130000 /* MS WAVE with WAVEFORMATEX */
	SF_FORMAT_SD2   Format = 0x160000 /* Sound Designer 2 */
	SF_FORMAT_FLAC  Format = 0x170000 /* FLAC lossless file format */
	SF_FORMAT_CAF   Format = 0x180000 /* Core Audio File format */
	SF_FORMAT_WVE   Format = 0x190000 /* Psion WVE format */
	SF_FORMAT_OGG   Format = 0x200000 /* Xiph OGG container */
	SF_FORMAT_MPC2K Format = 0x210000 /* Akai MPC 2000 sampler */
	SF_FORMAT_RF64  Format = 0x220000 /* RF64 WAV file */

	/* Subtypes from here on. */

	SF_FORMAT_PCM_S8 Format = 0x0001 /* Signed 8 bit data */
	SF_FORMAT_PCM_16 Format = 0x0002 /* Signed 16 bit data */
	SF_FORMAT_PCM_24 Format = 0x0003 /* Signed 24 bit data */
	SF_FORMAT_PCM_32 Format = 0x0004 /* Signed 32 bit data */

	SF_FORMAT_PCM_U8 Format = 0x0005 /* Unsigned 8 bit data (WAV and RAW only) */

	SF_FORMAT_FLOAT  Format = 0x0006 /* 32 bit float data */
	SF_FORMAT_DOUBLE Format = 0x0007 /* 64 bit float data */

	SF_FORMAT_ULAW      Format = 0x0010 /* U-Law encoded. */
	SF_FORMAT_ALAW      Format = 0x0011 /* A-Law encoded. */
	SF_FORMAT_IMA_ADPCM Format = 0x0012 /* IMA ADPCM. */
	SF_FORMAT_MS_ADPCM  Format = 0x0013 /* Microsoft ADPCM. */

	SF_FORMAT_GSM610    Format = 0x0020 /* GSM 6.10 encoding. */
	SF_FORMAT_VOX_ADPCM Format = 0x0021 /* Oki Dialogic ADPCM encoding. */

	SF_FORMAT_G721_32 Format = 0x0030 /* 32kbs G721 ADPCM encoding. */
	SF_FORMAT_G723_24 Format = 0x0031 /* 24kbs G723 ADPCM encoding. */
	SF_FORMAT_G723_40 Format = 0x0032 /* 40kbs G723 ADPCM encoding. */

	SF_FORMAT_DWVW_12 Format = 0x0040 /* 12 bit Delta Width Variable Word encoding. */
	SF_FORMAT_DWVW_16 Format = 0x0041 /* 16 bit Delta Width Variable Word encoding. */
	SF_FORMAT_DWVW_24 Format = 0x0042 /* 24 bit Delta Width Variable Word encoding. */
	SF_FORMAT_DWVW_N  Format = 0x0043 /* N bit Delta Width Variable Word encoding. */

	SF_FORMAT_DPCM_8  Format = 0x0050 /* 8 bit differential PCM (XI only) */
	SF_FORMAT_DPCM_16 Format = 0x0051 /* 16 bit differential PCM (XI only) */

	SF_FORMAT_VORBIS Format = 0x0060 /* Xiph Vorbis encoding. */

	/* Endian-ness options. */

	SF_ENDIAN_FILE   Format = 0x00000000 /* Default file endian-ness. */
	SF_ENDIAN_LITTLE Format = 0x10000000 /* Force little endian-ness. */
	SF_ENDIAN_BIG    Format = 0x20000000 /* Force big endian-ness. */
	SF_ENDIAN_CPU    Format = 0x30000000 /* Force CPU endian-ness. */

	SF_FORMAT_SUBMASK  Format = 0x0000FFFF
	SF_FORMAT_TYPEMASK Format = 0x0FFF0000
	SF_FORMAT_ENDMASK  Format = 0x30000000
)

// Open takes a string as a filename, a mode of type Mode (Read, Write, or ReadWrite), and a pointer to an Info struct.

// When opening a file for read, the format field of the Info struct should be set to zero before calling Open(). The only exception to this is the case of RAW files where the caller has to set the samplerate, channels and format fields to valid values. All other fields of the structure are filled in by the library.

//When opening a file for write, the caller must fill in structure members samplerate, channels, and format.

// returns a pointer to the file and a nil error if successful. In case of error, err will be non-nil.
func Open(name string, mode Mode, info *Info) (o *File, err os.Error) {
	if info == nil {
		return nil, os.NewError("nil pointer passed to open")
	}
	o = new(File)
	c := C.CString(name)
	defer C.free(unsafe.Pointer(c))
	ci := info.toCinfo()
	o.s = C.sf_open(c, C.int(mode), ci)
	if o.s == nil {
		err = os.NewError(C.GoString(C.sf_strerror(o.s)))
	}
	*info = fromCinfo(ci)
	o.Format = *info
	runtime.SetFinalizer(o, sfclose)
	return
}

func sfclose(f *File) {
	f.Close()
}

// This probably won't work on windows, because go uses handles instead of integer file descriptors on Windows. Unfortunately I have no way to test.
// The mode and info arguments, and the return values, are the same as for Open().
// close_desc should be true if you want the library to close the file descriptor when you close the sndfile.File object
func OpenFd(fd int, mode Mode, info *Info, close_desc bool) (o *File, err os.Error) {
	if info == nil {
		return nil, os.NewError("nil pointer passed to open")
	}
	o = new(File)
	o.closeFd = close_desc
	o.fd = fd
	ci := info.toCinfo()
	o.s = C.sf_open_fd(C.int(fd), C.int(mode), ci, 0) // don't want libsndfile to close a Go file object from under us
	if o.s == nil {
		err = os.NewError(C.GoString(C.sf_strerror(o.s)))
	}
	*info = fromCinfo(ci)
	o.Format = *info
	runtime.SetFinalizer(o, sfclose)
	return
}


// This function allows the caller to check if a set of parameters in the Info struct is valid before calling Open in Write mode.
// FormatCheck returns true if the parameters are valid and false otherwise.
func FormatCheck(i Info) bool {
	return (C.sf_format_check((*C.SF_INFO)(unsafe.Pointer(&i))) == C.SF_TRUE)
}

// Whence args for Seek()
type Whence C.int

const (
	Set     Whence = C.SEEK_SET // The offset is set to the start of the audio data plus offset (multichannel) frames.
	Current Whence = C.SEEK_CUR //The offset is set to its current location plus offset (multichannel) frames.
	End     Whence = C.SEEK_END //The offset is set to the end of the data plus offset (multichannel) frames.
)

//The file seek functions work much like lseek in unistd.h with the exception that the non-audio data is ignored and the seek only moves within the audio data section of the file. In addition, seeks are defined in number of (multichannel) frames. Therefore, a seek in a stereo file from the current position forward with an offset of 1 would skip forward by one sample of both channels. This function returns the new offset, and a non-nil error value if unsuccessful
func (f *File) Seek(frames int64, w Whence) (offset int64, err os.Error) {
	r := C.sf_seek(f.s, C.sf_count_t(frames), C.int(w))
	if r == -1 {
		err = os.NewError(C.GoString(C.sf_strerror(f.s)))
	} else {
		offset = int64(r)
	}
	return
}

// The close function closes the file, deallocates its internal buffers and returns a non-nil error value in cas of error
func (f *File) Close() (err os.Error) {
	if f.closed { 
		return nil
	}
	
	if C.sf_close(f.s) != 0 {
<<<<<<< HEAD
		err = os.NewError(C.GoString(C.sf_strerror(f.s)))
=======
		err = sErrorType(C.sf_error(nil))
>>>>>>> ac170644
	}
	if f.closeFd { 
		nf := os.NewFile(f.fd, "")
		err = nf.Close()
	}
	f.closed = true
	return
}

//If the file is opened Write or ReadWrite, call the operating system's function to force the writing of all file cache buffers to disk. If the file is opened Read no action is taken.
func (f *File) WriteSync() {
	C.sf_write_sync(f.s)
}

/*The file read items functions fill the array pointed to by out with the requested number of items. The length of out must be a product of the number of channels or an error will occur.

It is important to note that the data type used by the calling program and the data format of the file do not need to be the same. For instance, it is possible to open a 16 bit PCM encoded WAV file and read the data into a slice of floats. The library seamlessly converts between the two formats on-the-fly. See Note 1.

Returns the number of items read. Unless the end of the file was reached during the read, the return value should equal the number of items requested. Attempts to read beyond the end of the file will not result in an error but will cause ReadItems to return less than the number of items requested or 0 if already at the end of the file.

out must be a slice or array of int, int16, int32, float32, or float64.

*/
func (f *File) ReadItems(out interface{}) (read int64, err os.Error) {
	t := reflect.TypeOf(out)
	if t.Kind() != reflect.Array && t.Kind() != reflect.Slice {
		os.NewError("You need to give me an array!")
	}

	v := reflect.ValueOf(out)
	l := v.Len()
	o := v.Slice(0, l)
	var n C.sf_count_t
	switch t.Elem().Kind() {
	case reflect.Int16:
		n = C.sf_readf_short(f.s, (*C.short)(unsafe.Pointer(o.Index(0).Addr().Pointer())), C.sf_count_t(l))
	case reflect.Int32:
		n = C.sf_readf_int(f.s, (*C.int)(unsafe.Pointer(o.Index(0).Addr().Pointer())), C.sf_count_t(l))
	case reflect.Float32:
		n = C.sf_readf_float(f.s, (*C.float)(unsafe.Pointer(o.Index(0).Addr().Pointer())), C.sf_count_t(l))
	case reflect.Float64:
		n = C.sf_readf_double(f.s, (*C.double)(unsafe.Pointer(o.Index(0).Addr().Pointer())), C.sf_count_t(l))
	case reflect.Int:
		switch t.Bits() {
		case 32:
			n = C.sf_readf_int(f.s, (*C.int)(unsafe.Pointer(o.Index(0).Addr().Pointer())), C.sf_count_t(l))
		case 16: // doubtful
			n = C.sf_readf_short(f.s, (*C.short)(unsafe.Pointer(o.Index(0).Addr().Pointer())), C.sf_count_t(l))
		default:
			err = os.NewError("Unsupported type in read buffer, needs (u)int16, (u)int32, or float type")
		}
	default:
		err = os.NewError("Unsupported type in read buffer, needs (u)int16, (u)int32, or float type")
	}
	if err != nil {
		read = -1
		return
	}

	read = int64(n)
	if read < 0 {
		err = os.NewError(C.GoString(C.sf_strerror(f.s)))
	}
	return
}

/*The file read frames functions fill the array pointed to by out with the requested number of frames of data. The array must be large enough to hold the product of frames and the number of channels.

The sf_readf_XXXX functions return the number of frames read. Unless the end of the file was reached during the read, the return value should equal the number of frames requested. Attempts to read beyond the end of the file will not result in an error but will cause the sf_readf_XXXX functions to return less than the number of frames requested or 0 if already at the end of the file.*/
func (f *File) ReadFrames(out interface{}) (read int64, err os.Error) {
	t := reflect.TypeOf(out)
	if t.Kind() != reflect.Array && t.Kind() != reflect.Slice {
		os.NewError("You need to give me an array!")
	}

	v := reflect.ValueOf(out)
	l := v.Len()
	o := v.Slice(0, l)
	frames := l / int(f.Format.Channels)
	if frames < 1 {
		err = os.EOF
		return
	}
	var n C.sf_count_t
	p := unsafe.Pointer(o.Index(0).Addr().Pointer())
	switch t.Elem().Kind() {
	case reflect.Int16:
		fallthrough
	case reflect.Uint16:
		n = C.sf_readf_short(f.s, (*C.short)(p), C.sf_count_t(frames))
	case reflect.Int32:
		fallthrough
	case reflect.Uint32:
		n = C.sf_readf_int(f.s, (*C.int)(p), C.sf_count_t(frames))
	case reflect.Float32:
		n = C.sf_readf_float(f.s, (*C.float)(p), C.sf_count_t(frames))
	case reflect.Float64:
		n = C.sf_readf_double(f.s, (*C.double)(p), C.sf_count_t(frames))
	case reflect.Int:
		fallthrough
	case reflect.Uint:
		switch t.Bits() {
		case 32:
			n = C.sf_readf_int(f.s, (*C.int)(p), C.sf_count_t(frames))
		case 16: // doubtful
			n = C.sf_readf_short(f.s, (*C.short)(p), C.sf_count_t(frames))
		default:
			err = os.NewError("Unsupported type in read buffer, needs (u)int16, (u)int32, or float type")
		}
	default:
		err = os.NewError("Unsupported type in read buffer, needs (u)int16, (u)int32, or float type")
	}
	if err != nil {
		read = -1
		return
	}

	read = int64(n)
	if read < 0 {
		err = os.NewError(C.GoString(C.sf_strerror(f.s)))
	}
	return
}

type StringType C.int

const (
	Title       StringType = C.SF_STR_TITLE
	Copyright   StringType = C.SF_STR_COPYRIGHT
	Software    StringType = C.SF_STR_SOFTWARE
	Artist      StringType = C.SF_STR_ARTIST
	Comment     StringType = C.SF_STR_COMMENT
	Date        StringType = C.SF_STR_DATE
	Album       StringType = C.SF_STR_ALBUM
	License     StringType = C.SF_STR_LICENSE
	Tracknumber StringType = C.SF_STR_TRACKNUMBER
	Genre       StringType = C.SF_STR_GENRE
	First       StringType = C.SF_STR_FIRST
	Last        StringType = C.SF_STR_LAST
)

//The GetString() method returns the specified string if it exists and a NULL pointer otherwise. In addition to the string ids above, First (== Title) and Last (always the same as the highest numbers string id) are also available to allow iteration over all the available string ids.
func (f *File) GetString(typ StringType) (out string) {
	// although it's not clear from the docs, sf_get_string doesn't require you to free the string that is returned
	s := C.sf_get_string(f.s, C.int(typ))
	if s != nil {
		out = C.GoString(s)
	}
	return
}

//The SetString() method sets the string data in a file. It returns nil on success and non-nil on error.
func (f *File) SetString(in string, typ StringType) (err os.Error) {
	s := C.CString(in)
	defer C.free(unsafe.Pointer(s))
	if C.sf_set_string(f.s, C.int(typ), s) != 0 {
		err = os.NewError(C.GoString(C.sf_strerror(f.s)))
	}
	return
}

//The file write items function writes the data in the array or slice in the input argument to the file. The length of the slice must be an integer product of the number of channels or an error will occur.
//
//It is important to note that the data type used by the calling program and the data format of the file do not need to be the same. For instance, it is possible to open a 16 bit PCM encoded WAV file and write the data from a []float32. The library seamlessly converts between the two formats on-the-fly.
//
//Returns the number of items written (which should be the same as the length of the input parameter). err will be nil, except in case of failure

func (f *File) WriteItems(in interface{}) (written int64, err os.Error) {
	t := reflect.TypeOf(in)
	if t.Kind() != reflect.Array && t.Kind() != reflect.Slice {
		os.NewError("You need to give me an array!")
	}
	
	v := reflect.ValueOf(in)
	l := v.Len()
	o := v.Slice(0, l)
	var n C.sf_count_t
	p := unsafe.Pointer(o.Index(0).Addr().Pointer())
	switch t.Elem().Kind() {
	case reflect.Int16:
		fallthrough
	case reflect.Uint16:
		n = C.sf_write_short(f.s, (*C.short)(p), C.sf_count_t(l))
	case reflect.Int32:
		fallthrough
	case reflect.Uint32:
		n = C.sf_write_int(f.s, (*C.int)(p), C.sf_count_t(l))
	case reflect.Float32:
		n = C.sf_write_float(f.s, (*C.float)(p), C.sf_count_t(l))
	case reflect.Float64:
		n = C.sf_write_double(f.s, (*C.double)(p), C.sf_count_t(l))
	case reflect.Int:
		fallthrough
	case reflect.Uint:
		switch t.Bits() {
		case 32:
			n = C.sf_write_int(f.s, (*C.int)(p), C.sf_count_t(l))
		case 16: // doubtful
			n = C.sf_write_short(f.s, (*C.short)(p), C.sf_count_t(l))
		default:
			err = os.NewError("Unsupported type in read buffer, needs (u)int16, (u)int32, or float type")
		}
	default:
		err = os.NewError("Unsupported type in read buffer, needs (u)int16, (u)int32, or float type")
	}
	if err != nil {
		written = -1
		return
	}

	written = int64(n)
	if int(n) != l {
		err = os.NewError(C.GoString(C.sf_strerror(f.s)))
	}
	return
}

//The file write frames function writes the data in the array or slice pointed to by the input argument to the file. The items parameter must be an integer product of the number of channels or an error will occur.
//
//It is important to note that the data type used by the calling program and the data format of the file do not need to be the same. For instance, it is possible to open a 16 bit PCM encoded WAV file and write the data from a []float32. The library seamlessly converts between the two formats on-the-fly.
//
//Returns the number of frames written (which should be the same as the length of the input parameter divided by the number of channels). err wil be nil except in case of failure
func (f *File) WriteFrames(in interface{}) (written int64, err os.Error) {
	t := reflect.TypeOf(in)
	if t.Kind() != reflect.Array && t.Kind() != reflect.Slice {
		os.NewError("You need to give me an array!")
	}

	v := reflect.ValueOf(in)
	l := v.Len()
	o := v.Slice(0, l)
	frames := l / int(f.Format.Channels)
	if frames < 1 {
		err = os.EOF
		return
	}
	var n C.sf_count_t
	p := unsafe.Pointer(o.Index(0).Addr().Pointer())
	switch t.Elem().Kind() {
	case reflect.Int16:
		fallthrough
	case reflect.Uint16:
		n = C.sf_writef_short(f.s, (*C.short)(p), C.sf_count_t(frames))
	case reflect.Int32:
		fallthrough
	case reflect.Uint32:
		n = C.sf_writef_int(f.s, (*C.int)(p), C.sf_count_t(frames))
	case reflect.Float32:
		n = C.sf_writef_float(f.s, (*C.float)(p), C.sf_count_t(frames))
	case reflect.Float64:
		n = C.sf_writef_double(f.s, (*C.double)(p), C.sf_count_t(frames))
	case reflect.Int:
		fallthrough
	case reflect.Uint:
		switch t.Bits() {
		case 32:
			n = C.sf_writef_int(f.s, (*C.int)(p), C.sf_count_t(frames))
		case 16: // doubtful
			n = C.sf_writef_short(f.s, (*C.short)(p), C.sf_count_t(frames))
		default:
			err = os.NewError("Unsupported type in written buffer, needs (u)int16, (u)int32, or float type")
		}
	default:
		err = os.NewError("Unsupported type in written buffer, needs (u)int16, (u)int32, or float type")
	}
	if err != nil {
		written = -1
		return
	}

	written = int64(n)
	if int(n) != frames {
		err = os.NewError(C.GoString(C.sf_strerror(f.s)))
	}
	return
}<|MERGE_RESOLUTION|>--- conflicted
+++ resolved
@@ -231,11 +231,7 @@
 	}
 	
 	if C.sf_close(f.s) != 0 {
-<<<<<<< HEAD
-		err = os.NewError(C.GoString(C.sf_strerror(f.s)))
-=======
-		err = sErrorType(C.sf_error(nil))
->>>>>>> ac170644
+		err = os.NewError(C.GoString(C.sf_strerror(f.s)))
 	}
 	if f.closeFd { 
 		nf := os.NewFile(f.fd, "")
